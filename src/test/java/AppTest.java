--- conflicted
+++ resolved
@@ -98,16 +98,9 @@
   }
 
   @Test
-<<<<<<< HEAD
-  public void testAppWithModuleFilter() throws Exception {
-    TestHelper.exportOff();
-    Config.set("test_key", "pre-test value");
-    String[] args = {"-s", "0", "-p", "0", "-m", "copd" + pathSeparator + "allerg*"};
-=======
   public void testAppWithOverflow() throws Exception {
     TestHelper.exportOff();
     String[] args = {"-s", "1", "-p", "3", "-o", "false"};
->>>>>>> c0955728
     final PrintStream original = System.out;
     final ByteArrayOutputStream out = new ByteArrayOutputStream();
     final PrintStream print = new PrintStream(out, true);
@@ -117,16 +110,6 @@
     String output = out.toString();
     Assert.assertTrue(output.contains("Running with options:"));
     Assert.assertTrue(output.contains("Seed:"));
-<<<<<<< HEAD
-    Assert.assertTrue(output.contains("Modules:"));
-    Assert.assertTrue(output.contains("COPD Module"));
-    Assert.assertTrue(output.contains("Allergic"));
-    Assert.assertTrue(output.contains("Allergies"));
-    Assert.assertFalse(output.contains("asthma"));
-    System.setOut(original);
-  }
-  
-=======
     String regex = "\\{alive=(\\d+), dead=(\\d+)\\}";
     Matcher matches = Pattern.compile(regex).matcher(output);
     Assert.assertTrue(matches.find());
@@ -135,8 +118,28 @@
     Assert.assertEquals(alive + dead, 3);
     System.setOut(original);
   }
+  
+  public void testAppWithModuleFilter() throws Exception {
+    TestHelper.exportOff();
+    Config.set("test_key", "pre-test value");
+    String[] args = {"-s", "0", "-p", "0", "-m", "copd" + pathSeparator + "allerg*"};
+    final PrintStream original = System.out;
+    final ByteArrayOutputStream out = new ByteArrayOutputStream();
+    final PrintStream print = new PrintStream(out, true);
+    System.setOut(print);
+    App.main(args);
+    out.flush();
+    String output = out.toString();
+    Assert.assertTrue(output.contains("Running with options:"));
+    Assert.assertTrue(output.contains("Seed:"));
+    Assert.assertTrue(output.contains("Modules:"));
+    Assert.assertTrue(output.contains("COPD Module"));
+    Assert.assertTrue(output.contains("Allergic"));
+    Assert.assertTrue(output.contains("Allergies"));
+    Assert.assertFalse(output.contains("asthma"));
+    System.setOut(original);
+  }
 
->>>>>>> c0955728
   @Test
   public void testAppWithConfigSetting() throws Exception {
     TestHelper.exportOff();
