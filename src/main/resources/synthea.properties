# Starting with a properties file because it requires no additional dependencies

exporter.baseDirectory = ./output/
exporter.use_uuid_filenames = false
exporter.subfolders_by_id_substring = false
# number of years of history to keep in exported records, anything older than this may be filtered out
# set years_of_history = 0 to skip filtering altogether and keep the entire history
exporter.years_of_history = 10
# split records allows patients to have one record per provider organization
exporter.split_records = false
exporter.split_records.duplicate_data = false
exporter.ccda.export = false
exporter.fhir.export = true
exporter.fhir_stu3.export = false
exporter.fhir_dstu2.export = false
exporter.fhir.use_shr_extensions = false
exporter.fhir.use_us_core_ig = true
exporter.fhir.transaction_bundle = true
exporter.fhir.bulk_data = false
exporter.groups.fhir.export = false
exporter.hospital.fhir.export = true
exporter.hospital.fhir_stu3.export = false
exporter.hospital.fhir_dstu2.export = false
exporter.practitioner.fhir.export = true
exporter.practitioner.fhir_stu3.export = false
exporter.practitioner.fhir_dstu2.export = false
exporter.encoding = UTF-8
exporter.csv.export = false
# if exporter.csv.append_mode = true, then each run will add new data to any existing CSVs. if false, each run will clear out the files and start fresh 
exporter.csv.append_mode = false
# if exporter.csv.folder_per_run = true, then each run will have CSVs placed into a unique subfolder. if false, each run will only use the top-level csv folder
exporter.csv.folder_per_run = false
exporter.cpcds.export = false
exporter.cpcds.append_mode = false
exporter.cpcds.folder_per_run = false
exporter.cpcds.single_payer = false
exporter.cdw.export = false
exporter.text.export = false
exporter.text.per_encounter_export = false
exporter.clinical_note.export = false
exporter.cost_access_outcomes_report = false
exporter.prevalence_report = false
exporter.custom_report = false
# note: prevalence and custom reports require a database (set below)
exporter.custom_report_queries_file = custom_queries.sql
# parameters for symptoms export
exporter.symptoms.csv.export = false
# selection mode of conditions or symptom export: 0 = conditions according to  exporter.years_of_history. other values = all conditions (entire history)
exporter.symptoms.mode = 0
# if exporter.symptoms.csv.append_mode = true, then each run will add new data to any existing CSVs. if false, each run will clear out the files and start fresh
exporter.symptoms.csv.append_mode = false
# if exporter.symptoms.csv.folder_per_run = true, then each run will have CSVs placed into a unique subfolder. if false, each run will only use the top-level csv folder
exporter.symptoms.csv.folder_per_run = false
exporter.symptoms.text.export = false

# the number of patients to generate, by default
# this can be overridden by passing a different value to the Generator constructor
generate.default_population = 1

generate.log_patients.detail = simple
# options are "none", "simple", or "detailed" (without quotes). defaults to simple if another value is used
# none = print nothing to the console during generation
# simple = print patient names once they are generated.
# detailed = print patient names, atributes, vital signs, etc..  May slow down processing

generate.timestep = 604800000
# time is in ms
# 1000 * 60 * 60 * 24 * 7 = 604800000

generate.database_type = none
# options are "file", "in-memory", or "none" (without quotes)
# file = database stored in a file at ./database.mv.db, and results are kept between runs
# in-memory = in-memory DB only, results not kept between runs
# none = no database, limits certain features but increases throughput

# default demographics is every city in the US
generate.demographics.default_file = geography/demographics.csv
generate.geography.zipcodes.default_file = geography/zipcodes.csv
generate.geography.country_code = US
generate.geography.timezones.default_file = geography/timezones.csv
generate.geography.foreign.birthplace.default_file = geography/foreign_birthplace.json

# Lookup Table Folder location
generate.lookup_tables = modules/lookup_tables/

# Set to true if you want every patient to be dead.
generate.only_dead_patients = false
# Set to true if you want every patient to be alive.
generate.only_alive_patients = false
# If both only_dead_patients and only_alive_patients are set to true,
# It they will both default back to false

# if true, tracks and prints out details of transition tables for each module upon completion
# note that this may significantly slow down processing, and is intended primarily for debugging
generate.track_detailed_transition_metrics = false

# If true, person names have numbers appended to them to make them more obviously fake
generate.append_numbers_to_person_names = true

# if true, the entire population will use veteran prevalence data
generate.veteran_population_override = false

# these should add up to 1.0
# weighting and categories are inspired by the following but there are no specific hard numbers to point to
# http://www.ncbi.nlm.nih.gov/pmc/articles/PMC1694190/pdf/amjph00543-0042.pdf
# http://www.ncbi.nlm.nih.gov/pubmed/8122813
generate.demographics.socioeconomic.weights.income = 0.2
generate.demographics.socioeconomic.weights.education = 0.7
generate.demographics.socioeconomic.weights.occupation = 0.1

generate.demographics.socioeconomic.score.low = 0.0
generate.demographics.socioeconomic.score.middle = 0.25
generate.demographics.socioeconomic.score.high = 0.66

generate.demographics.socioeconomic.education.less_than_hs.min = 0.0
generate.demographics.socioeconomic.education.less_than_hs.max = 0.5
generate.demographics.socioeconomic.education.hs_degree.min = 0.1
generate.demographics.socioeconomic.education.hs_degree.max = 0.75
generate.demographics.socioeconomic.education.some_college.min = 0.3
generate.demographics.socioeconomic.education.some_college.max = 0.85
generate.demographics.socioeconomic.education.bs_degree.min = 0.5
generate.demographics.socioeconomic.education.bs_degree.max = 1.0

generate.demographics.socioeconomic.income.poverty = 11000
generate.demographics.socioeconomic.income.high = 75000

generate.birthweights.default_file = birthweights.csv
generate.birthweights.logging = false

# in Massachusetts, the individual insurance mandate became law in 2006
# in the US, the Affordable Care Act become law in 2010,
# and individual and employer mandates took effect in 2014.
# mandate.year will determine when individuals with an occupation score above mandate.occupation
# receive employer mandated insurance (aka "private" insurance).
# prior to mandate.year, anyone with income greater than the annual cost of an insurance plan
# will purchase the insurance.
generate.insurance.mandate.year = 2006
generate.insurance.mandate.occupation = 0.2

# Default Costs, to be used for pricing something that we don't have a specific price for
# -- $500 for procedures is completely invented
generate.costs.default_procedure_cost = 500.00
# -- $255 for medications - also invented
generate.costs.default_medication_cost = 255.00
# -- Encounters billed using avg prices from https://www.ncbi.nlm.nih.gov/pmc/articles/PMC3096340/
# -- Adjustments for initial or subsequent hospital visit and level/complexity/time of encounter
# -- not included. Assume initial, low complexity encounter (Tables 4 & 6)
generate.costs.default_encounter_cost = 125.00
# -- https://www.nytimes.com/2014/07/03/health/Vaccine-Costs-Soaring-Paying-Till-It-Hurts.html
# -- currently all vaccines cost $136.
generate.costs.default_immunization_cost = 136.00

# Providers
generate.providers.hospitals.default_file = providers/hospitals.csv
generate.providers.longterm.default_file = providers/longterm.csv
generate.providers.nursing.default_file = providers/nursing.csv
generate.providers.rehab.default_file = providers/rehab.csv
generate.providers.hospice.default_file = providers/hospice.csv
generate.providers.dialysis.default_file = providers/dialysis.csv
generate.providers.homehealth.default_file = providers/home_health_agencies.csv
generate.providers.veterans.default_file = providers/va_facilities.csv
generate.providers.urgentcare.default_file = providers/urgent_care_facilities.csv
generate.providers.primarycare.default_file = providers/primary_care_facilities.csv

# Provider selection behavior
# How patients select a provider organization:
#  nearest - select the closest provider. See generate.providers.maximum_search_distance
#  quality - select the best provider if quality is known. Otherwise nearest.
#  random  - select randomly.
#  network - select the nearest provider in your insurance network. same as random except it changes every time the patient switches insurance provider.
generate.providers.selection_behavior = nearest

# maximum distance to look for a provider for a given patient, in km
# set to 10 degrees lat/lon to support the model that veterans only seek care at VA facilities
generate.providers.maximum_search_distance = 32

# Payers
generate.payers.insurance_companies.default_file = payers/insurance_companies.csv
generate.payers.insurance_companies.medicare = Medicare
generate.payers.insurance_companies.medicaid = Medicaid
generate.payers.insurance_companies.dual_eligible = Dual Eligible

# Payer selection behavior
# How patients select a payer:
#  best_rates - select insurance with best rates for person's existing conditions and medical needs
#  random  - select randomly.
generate.payers.selection_behavior = random

# Experimental feature. Patients will miss care if true, but side-effects of missing that care
# are not handled. Additionally, the path the disease module might take may no longer make sense.
# It might assume things occurred that haven't actually happened it. Use with care.
generate.payers.loss_of_care = false

<<<<<<< HEAD
# Add a FHIR terminology service URL to enable the use of ValueSet URIs within code definitions.
# generate.terminology_service_url = https://r4.ontoserver.csiro.au/fhir
=======
# At the end of generating a person, should a clinical note service be invoked to generate an
# overall clinical note
generate.clinical_note = false
generate.clinical_note_url = http://127.0.0.1:4567/custom_input_note
>>>>>>> 0dced9e5

# Quit Smoking
lifecycle.quit_smoking.baseline = 0.01
lifecycle.quit_smoking.timestep_delta = -0.01
lifecycle.quit_smoking.smoking_duration_factor_per_year = 1.0

# Quit Alcoholism
lifecycle.quit_alcoholism.baseline = 0.001
lifecycle.quit_alcoholism.timestep_delta = -0.001
lifecycle.quit_alcoholism.alcoholism_duration_factor_per_year = 1.0

# Adherence
lifecycle.adherence.baseline = 0.05

# set this to true to enable randomized "death by natural causes"
# highly recommended if "only_dead_patients" is true
lifecycle.death_by_natural_causes = false

# set this to enable "death by loss of care" or missed care,
# e.g. not covered by insurance or otherwise unaffordable.
# only functional if "generate.payers.loss_of_care" is also true.
lifecycle.death_by_loss_of_care = false

# Use physiology simulations to generate some VitalSigns
physiology.generators.enabled = true

# Allow physiology module states to be executed
# If false, all Physiology state objects will immediately redirect to the state defined in
# the alt_direct_transition field
physiology.state.enabled = false

# set to true to introduce errors in height, weight and BMI observations for people
# under 20 years old
growtherrors = false

# set to true to invoke dna synthesis script to add genetic testing results
# this script is not currently part of the Sythea open source package
genetictesting = false
genetictesting.script = /path/to/dna-synthesis-script<|MERGE_RESOLUTION|>--- conflicted
+++ resolved
@@ -191,15 +191,13 @@
 # It might assume things occurred that haven't actually happened it. Use with care.
 generate.payers.loss_of_care = false
 
-<<<<<<< HEAD
 # Add a FHIR terminology service URL to enable the use of ValueSet URIs within code definitions.
 # generate.terminology_service_url = https://r4.ontoserver.csiro.au/fhir
-=======
+
 # At the end of generating a person, should a clinical note service be invoked to generate an
 # overall clinical note
 generate.clinical_note = false
 generate.clinical_note_url = http://127.0.0.1:4567/custom_input_note
->>>>>>> 0dced9e5
 
 # Quit Smoking
 lifecycle.quit_smoking.baseline = 0.01
