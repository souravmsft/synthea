--- conflicted
+++ resolved
@@ -91,6 +91,7 @@
 import com.google.gson.JsonObject;
 
 import java.awt.geom.Point2D;
+import java.math.BigDecimal;
 import java.util.ArrayList;
 import java.util.Date;
 import java.util.HashMap;
@@ -233,8 +234,6 @@
         imagingStudy(personEntry, bundle, encounterEntry, imagingStudy);
       }
       
-<<<<<<< HEAD
-=======
       for (HealthRecord.Device device : encounter.devices) {
         device(personEntry, bundle, device);
       }
@@ -243,7 +242,6 @@
         supplyDelivery(personEntry, bundle, supply, encounter);
       }
 
->>>>>>> 62c94288
       // one claim per encounter
       encounterClaim(personEntry, bundle, encounterEntry, encounter.claim);
     }
