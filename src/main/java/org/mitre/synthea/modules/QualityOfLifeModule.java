--- conflicted
+++ resolved
@@ -139,12 +139,7 @@
       disabilityWeight = 0.0;
 
       for (Entry condition : conditionsInYear) {
-<<<<<<< HEAD
         disabilityWeight += (double) disabilityWeights.get(condition.codes.get(0).code).medium;
-=======
-        disabilityWeight += (double) disabilityWeights
-            .get(condition.codes.get(0).display).get("disability_weight");
->>>>>>> eae79dd3
       }
 
       disabilityWeight = Math.min(1.0, weight(disabilityWeight, i + 1));
@@ -158,7 +153,6 @@
   }
 
   /**
-<<<<<<< HEAD
    * Given a list of conditions, return a subset that was active during a given time period
    * indicated by stop and stop.
    * @param conditions The given list of conditions.
@@ -167,11 +161,6 @@
    * @return Subset of input conditions that were active given the specified time period.
    */
   protected static List<Entry> conditionsInYear(List<Entry> conditions, long start, long stop) {
-=======
-   * Returns the conditions had in a given year.
-   */
-  public static List<Entry> conditionsInYear(List<Entry> conditions, long yearStart, long yearEnd) {
->>>>>>> eae79dd3
     List<Entry> conditionsInYear = new ArrayList<Entry>();
     for (Entry condition : conditions) {
       if (disabilityWeights.containsKey(condition.codes.get(0).code)) {
