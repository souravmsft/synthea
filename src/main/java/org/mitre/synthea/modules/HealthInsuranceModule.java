package org.mitre.synthea.modules;

import java.util.Map;

import org.mitre.synthea.engine.Module;
import org.mitre.synthea.helpers.Attributes;
import org.mitre.synthea.helpers.Attributes.Inventory;
import org.mitre.synthea.helpers.Config;
import org.mitre.synthea.helpers.Utilities;
import org.mitre.synthea.world.agents.Payer;
import org.mitre.synthea.world.agents.Person;
import org.mitre.synthea.world.agents.behaviors.IPayerFinder;

public class HealthInsuranceModule extends Module {

  // Load properties insurance numbers.
  public static long mandateTime
      = Utilities.convertCalendarYearsToTime(Integer.parseInt(Config
      .get("generate.insurance.mandate.year", "2006")));
  public static double mandateOccupation = Double
      .parseDouble(Config.get("generate.insurance.mandate.occupation", "0.2"));
  public static double medicaidLevel = 1.33 * Double
      .parseDouble(Config.get("generate.demographics.socioeconomic.income.poverty", "11000"));
  public static String MEDICARE =
      Config.get("generate.payers.insurance_companies.medicare", "Medicare");
  public static String MEDICAID =
      Config.get("generate.payers.insurance_companies.medicaid", "Medicaid");
  public static String DUAL_ELIGIBLE =
      Config.get("generate.payers.insurance_companies.dual_eligible", "Dual Eligible");
  public static String INSURANCE_STATUS = "insurance_status";

  /**
   * HealthInsuranceModule constructor.
   */
  public HealthInsuranceModule() {}

  public Module clone() {
    return this;
  }

  /**
   * Process this HealthInsuranceModule with the given Person at the specified
   * time within the simulation.
   * 
   * @param person the person being simulated
   * @param time   the date within the simulated world
   * @return completed : whether or not this Module completed.
   */
  @Override
  public boolean process(Person person, long time) {
    if (!person.alive(time)) {
      return true;
    }
    
    // If the payerHistory at the current age is null, they must get insurance for the new year.
    // Note: This means the person will check to change insurance yearly, just after their
    // birthday.
    Payer payerAtTime = person.coverage.getPayerAtTime(time);
    if (payerAtTime == null) {
      // Update their last payer with person's QOLS for that year.
      Payer lastPayer = person.coverage.getLastPayer();
      if (lastPayer != null) {
        lastPayer.addQols(person.getQolsForYear(Utilities.getYear(time) - 1));
      }
      // Determine the insurance for this person at this time.
      Payer newPayer = determineInsurance(person, time);
      Payer secondaryPayer = Payer.noInsurance;

      // If the payer is Medicare, they may buy supplemental insurance.
      if (Payer.getGovernmentPayer(MEDICARE) == newPayer && (person.rand() <= 0.8)) {
        // Buy supplemental insurance if it is affordable
        secondaryPayer = Payer.findPayer(person, null, time);
      }

      // Set this new payer at the current time for the person.
      person.coverage.setPayerAtTime(time, newPayer, secondaryPayer);

      // Update the new Payer's customer statistics.
      newPayer.incrementCustomers(person);
<<<<<<< HEAD
      if (Payer.noInsurance != secondaryPayer) {
        secondaryPayer.incrementCustomers(person);
      }
=======

      // Set insurance attribute for module access
      String insuranceStatus = null;
      if (newPayer == Payer.noInsurance) {
        insuranceStatus = "none";
      } else if (Payer.getGovernmentPayers().contains(newPayer)) {
        insuranceStatus = "medicare"; // default to medicare when government payer
        if (newPayer.getName().equalsIgnoreCase("Medicaid")) {
          insuranceStatus = "medicaid";
        }
      } else {
        insuranceStatus = "private";
      }
      person.attributes.put(INSURANCE_STATUS, insuranceStatus);
>>>>>>> 341e475f
    }

    // Checks if person has paid their premium this month. If not, they pay it.
    person.checkToPayMonthlyPremium(time);

    // java modules will never "finish"
    return false;
  }

  /**
   * Determine what insurance a person will get based on their attributes.
   *
   * @param person the person to cover
   * @param time   the current time to consider
   * @return the insurance that this person gets
   */
  private Payer determineInsurance(Person person, long time) {
    // Government payers
    Payer medicare = Payer.getGovernmentPayer(MEDICARE);
    Payer medicaid = Payer.getGovernmentPayer(MEDICAID);
    Payer dualPayer = Payer.getGovernmentPayer(DUAL_ELIGIBLE);

    Payer payerAtTime = person.coverage.getPayerAtTime(time);

    // If Medicare/Medicaid will accept this person, then it takes priority.
    if (medicare != null && medicaid != null
        && medicare.accepts(person, time)
        && medicaid.accepts(person, time)) {
      return dualPayer;
    } else if (medicare != null && medicare.accepts(person, time)) {
      return medicare;
    } else if (medicaid != null && medicaid.accepts(person, time)) {
      return medicaid;
    } else if (payerAtTime != null
        && IPayerFinder.meetsBasicRequirements(payerAtTime, person, null, time)) {
      // People will keep their previous year's insurance if they can.
      return payerAtTime;
    } else {
      // Randomly choose one of the remaining private payers.
      // Returns no_insurance if a person cannot afford any of them.
      return Payer.findPayer(person, null, time);
    }
  }

  /**
   * Populate the given attribute map with the list of attributes that this module
   * reads/writes with example values when appropriate.
   *
   * @param attributes Attribute map to populate.
   */
  public static void inventoryAttributes(Map<String, Inventory> attributes) {
    String m = HealthInsuranceModule.class.getSimpleName();
    Attributes.inventory(attributes, m, "pregnant", true, false, "Boolean");
    Attributes.inventory(attributes, m, "blindness", true, false, "Boolean");
    Attributes.inventory(attributes, m, "end_stage_renal_disease", true, false, "Boolean");
    Attributes.inventory(attributes, m, Person.GENDER, true, false, "F");
    Attributes.inventory(attributes, m, Person.OCCUPATION_LEVEL, true, false, "Low");
    Attributes.inventory(attributes, m, Person.INCOME, true, false, "1.0");
  }
}<|MERGE_RESOLUTION|>--- conflicted
+++ resolved
@@ -77,11 +77,9 @@
 
       // Update the new Payer's customer statistics.
       newPayer.incrementCustomers(person);
-<<<<<<< HEAD
       if (Payer.noInsurance != secondaryPayer) {
         secondaryPayer.incrementCustomers(person);
       }
-=======
 
       // Set insurance attribute for module access
       String insuranceStatus = null;
@@ -96,7 +94,6 @@
         insuranceStatus = "private";
       }
       person.attributes.put(INSURANCE_STATUS, insuranceStatus);
->>>>>>> 341e475f
     }
 
     // Checks if person has paid their premium this month. If not, they pay it.
