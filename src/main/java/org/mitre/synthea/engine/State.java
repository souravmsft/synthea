--- conflicted
+++ resolved
@@ -2,15 +2,11 @@
 
 import com.google.gson.Gson;
 import com.google.gson.JsonObject;
-<<<<<<< HEAD
-
-=======
+
 import java.io.IOException;
 import java.io.ObjectInputStream;
 import java.io.ObjectOutputStream;
-
 import java.io.Serializable;
->>>>>>> 62c94288
 import java.util.ArrayList;
 import java.util.HashMap;
 import java.util.List;
@@ -18,11 +14,6 @@
 import java.util.concurrent.TimeUnit;
 import java.util.logging.Level;
 import java.util.logging.Logger;
-<<<<<<< HEAD
-=======
-
-import org.apache.commons.math.ode.DerivativeException;
->>>>>>> 62c94288
 
 import org.apache.commons.math.ode.DerivativeException;
 import org.mitre.synthea.engine.Components.Attachment;
@@ -496,18 +487,11 @@
     private Object value;
     private String expression;
     private transient ThreadLocal<ExpressionProcessor> threadExpProcessor;
-<<<<<<< HEAD
     private String seriesData;
     private double period;
 
-    @Override
-    protected void initialize(Module module, String name, JsonObject definition) {
-      super.initialize(module, name, definition);
-      
-=======
     
     private ThreadLocal<ExpressionProcessor> getExpProcessor() {
->>>>>>> 62c94288
       // If the ThreadLocal instance hasn't been created yet, create it now
       if (threadExpProcessor == null) {
         threadExpProcessor = new ThreadLocal<ExpressionProcessor>();
@@ -554,10 +538,9 @@
 
     @Override
     public boolean process(Person person, long time) {
-<<<<<<< HEAD
-      if (threadExpProcessor.get() != null) {
-        value = threadExpProcessor.get().evaluate(person, time);
-        
+      ThreadLocal<ExpressionProcessor> expProcessor = getExpProcessor();
+      if (expProcessor.get() != null) {
+        value = expProcessor.get().evaluate(person, time);
       } else if (seriesData != null) {
         String[] items = seriesData.split(" ");
         TimeSeriesData data = new TimeSeriesData(items.length, period);
@@ -574,13 +557,6 @@
         value = data;
       } 
       
-=======
-      ThreadLocal<ExpressionProcessor> expProcessor = getExpProcessor();
-      if (expProcessor.get() != null) {
-        value = expProcessor.get().evaluate(person, time);
-      }
-
->>>>>>> 62c94288
       if (value != null) {
         person.attributes.put(attribute, value);
       } else if (person.attributes.containsKey(attribute)) {
@@ -1479,18 +1455,13 @@
       }
       
       // If there's an expression, create the processor for it
-<<<<<<< HEAD
-      if (expression != null) { 
+      if (expression != null && threadExpProcessor.get() == null) { 
         threadExpProcessor.set(new ExpressionProcessor(expression));
       }
 
       // If there's an attachment, validate it before we process
       if (attachment != null) {
         attachment.validate();
-=======
-      if (this.expression != null && threadExpProcessor.get() == null) { 
-        threadExpProcessor.set(new ExpressionProcessor(this.expression));
->>>>>>> 62c94288
       }
 
       return threadExpProcessor;
@@ -1528,8 +1499,8 @@
         value = person.getVitalSign(vitalSign, time);
       } else if (valueCode != null) {
         value = valueCode;
-<<<<<<< HEAD
-      } else if (threadExpProcessor.get() != null) {
+      } else if (threadExpProcessor != null
+    		  && threadExpProcessor.get() != null) {
         value = threadExpProcessor.get().evaluate(person, time);
       } else if (sampledData != null) {
         // Capture the data lists from person attributes
@@ -1540,11 +1511,6 @@
         value = new Attachment(attachment);
       }
       
-=======
-      } else if (getExpProcessor().get() != null) {
-        value = getExpProcessor().get().evaluate(person, time);
-      } 
->>>>>>> 62c94288
       HealthRecord.Observation observation = person.record.observation(time, primaryCode, value);
       entry = observation;
       observation.name = this.name;
